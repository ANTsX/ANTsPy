--- conflicted
+++ resolved
@@ -253,15 +253,11 @@
     """
     if not ants.is_image(field):
         raise ValueError("field must be ANTsImage type")
-<<<<<<< HEAD
-    libfn = get_lib_fn("antsTransformFromDisplacementField")
-=======
     if field.dimension < 2 or field.dimension > 3:
         raise ValueError("Unsupported displacement field dimension: %i" % field.dimension)
     if field.components != field.dimension:
         raise ValueError("Displacement field must have same number of components as the image dimension")
-    libfn = utils.get_lib_fn("antsTransformFromDisplacementField")
->>>>>>> fe4fbbb7
+    libfn = get_lib_fn("antsTransformFromDisplacementField")
     field = field.clone("float")
     txptr = libfn(field.pointer)
     return ants.ANTsTransform(
@@ -339,15 +335,10 @@
     if not os.path.exists(filename):
         raise ValueError("filename does not exist!")
 
-<<<<<<< HEAD
-    # intentionally ignore dimension
-    libfn1 = get_lib_fn("getTransformDimensionFromFile")
-=======
     if filename.endswith('.nii') or filename.endswith('.nii.gz'):
         return transform_from_displacement_field(iio2.image_read(filename))
 
-    libfn1 = utils.get_lib_fn("getTransformDimensionFromFile")
->>>>>>> fe4fbbb7
+    libfn1 = get_lib_fn("getTransformDimensionFromFile")
     dimensionUse = libfn1(filename)
 
     libfn2 = get_lib_fn("getTransformNameFromFile")
@@ -394,10 +385,6 @@
     """
     if not isinstance(transform, ants.ANTsTransform):
         raise Exception('Only ANTsTransform instances can be written to file. Check that you are not passing in a filepath to a saved transform.')
-<<<<<<< HEAD
-=======
-
->>>>>>> fe4fbbb7
     filename = os.path.expanduser(filename)
     libfn = get_lib_fn("writeTransform")
     libfn(transform.pointer, filename)
