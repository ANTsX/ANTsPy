"""
ANTsPy Registration
"""
__all__ = ["registration",
           "motion_correction",
           "label_image_registration"]

import numpy as np
from tempfile import mktemp
import glob
import re
import pandas as pd
import itertools

import ants
from ants.internal import get_lib_fn, get_pointer_string, process_arguments

def registration(
    fixed,
    moving,
    type_of_transform="SyN",
    initial_transform=None,
    outprefix="",
    mask=None,
    moving_mask=None,
    mask_all_stages=False,
    grad_step=0.2,
    flow_sigma=3,
    total_sigma=0,
    aff_metric="mattes",
    aff_sampling=32,
    aff_random_sampling_rate=0.2,
    syn_metric="mattes",
    syn_sampling=32,
    reg_iterations=(40, 20, 0),
    aff_iterations=(2100, 1200, 1200, 10),
    aff_shrink_factors=(6, 4, 2, 1),
    aff_smoothing_sigmas=(3, 2, 1, 0),
    write_composite_transform=False,
    random_seed=None,
    verbose=False,
    multivariate_extras=None,
    restrict_transformation=None,
    smoothing_in_mm=False,
    singleprecision=True,
    **kwargs
):
    """
    Register a pair of images either through the full or simplified
    interface to the ANTs registration method.

    ANTsR function: `antsRegistration`

    Arguments
    ---------
    fixed : ANTsImage
        fixed image to which we register the moving image.

    moving : ANTsImage
        moving image to be mapped to fixed space.

    type_of_transform : string
        A linear or non-linear registration type. Mutual information metric by default.
        See Notes below for more.

    initial_transform : list of strings (optional)
        transforms to prepend. If None, a translation is computed to align the image centers of mass, unless the type of
        transform is deformable-only (time-varying diffeomorphisms, SyNOnly, or antsRegistrationSyN*[so|bo]).
        To force initialization with an identity transform, set this to 'Identity'.

    outprefix : string
        output will be named with this prefix.

    mask : ANTsImage (optional)
        Registration metric mask in the fixed image space.

    moving_mask : ANTsImage (optional)
        Registration metric mask in the moving image space.

    mask_all_stages : boolean
        If true, apply metric mask(s) to all registration stages, instead of just the final stage.

    grad_step : scalar
        gradient step size (not for all tx)

    flow_sigma : scalar
        smoothing for update field
        At each iteration, the similarity metric and gradient is calculated.
        That gradient field is also called the update field and is smoothed
        before composing with the total field (i.e., the estimate of the total
        transform at that iteration). This total field can also be smoothed
        after each iteration.

    total_sigma : scalar
        smoothing for total field

    aff_metric : string
        the metric for the affine part (GC, mattes, meansquares)

    aff_sampling : scalar
        number of bins for the mutual information metric

    aff_random_sampling_rate : scalar
        the fraction of points used to estimate the metric. this can impact
        speed but also reproducibility and/or accuracy.

    syn_metric : string
        the metric for the syn part (CC, mattes, meansquares, demons)

    syn_sampling : scalar
        the nbins or radius parameter for the syn metric

    reg_iterations : list/tuple of integers
        vector of iterations for syn. we will set the smoothing and multi-resolution parameters based on the length of this vector.

    aff_iterations : list/tuple of integers
        vector of iterations for low-dimensional (translation, rigid, affine) registration.

    aff_shrink_factors : list/tuple of integers
        vector of multi-resolution shrink factors for low-dimensional (translation, rigid, affine) registration.

    aff_smoothing_sigmas : list/tuple of integers
        vector of multi-resolution smoothing factors for low-dimensional (translation, rigid, affine) registration.

    random_seed : integer
        random seed to improve reproducibility. note that the number of ITK_GLOBAL_DEFAULT_NUMBER_OF_THREADS should be 1 if you want perfect reproducibility.

    write_composite_transform : boolean
        Boolean specifying whether or not the composite transform (and its inverse, if it exists) should be written to an hdf5 composite file. This is false by default so that only the transform for each stage is written to file.

    verbose : boolean
        request verbose output (useful for debugging)

    multivariate_extras : additional metrics for multi-metric registration
        list of additional images and metrics which will
        trigger the use of multiple metrics in the registration
        process in the deformable stage. Each multivariate metric needs 5
        entries: name of metric, fixed, moving, weight,
        samplingParam. the list of lists should be of the form ( (
        "nameOfMetric2", img, img, weight, metricParam ) ). Another
        example would be  ( ( "MeanSquares", f2, m2, 0.5, 0
          ), ( "CC", f2, m2, 0.5, 2 ) ) .  This is only compatible
        with the SyNOnly or antsRegistrationSyN* transformations.

    restrict_transformation : This option allows the user to restrict the
          optimization of the displacement field, translation, rigid or
          affine transform on a per-component basis. For example, if
          one wants to limit the deformation or rotation of 3-D volume
          to the first two dimensions, this is possible by specifying a
          weight vector of ‘(1,1,0)’ for a 3D deformation field or
          ‘(1,1,0,1,1,0)’ for a rigid transformation. Restriction
          currently only works if there are no preceding
          transformations.

    smoothing_in_mm : boolean ; currently only impacts low dimensional registration

    singleprecision : boolean
        if True, use float32 for computations. This is useful for reducing memory
        usage for large datasets, at the cost of precision.

    kwargs : keyword args
        extra arguments

    Returns
    -------
    dict containing follow key/value pairs:
        `warpedmovout`: Moving image warped to space of fixed image.
        `warpedfixout`: Fixed image warped to space of moving image.
        `fwdtransforms`: Transforms to move from moving to fixed image.
        `invtransforms`: Transforms to move from fixed to moving image.

    Notes
    -----
    type_of_transform can be one of:
        - "Translation": Translation transformation.
        - "Rigid": Rigid transformation: Only rotation and translation.
        - "Similarity": Similarity transformation: scaling, rotation and translation.
        - "QuickRigid": Rigid transformation: Only rotation and translation.
                        May be useful for quick visualization fixes.'
        - "DenseRigid": Rigid transformation: Only rotation and translation.
                        Employs dense sampling during metric estimation.'
        - "BOLDRigid": Rigid transformation: Parameters typical for BOLD to
                        BOLD intrasubject registration'.'
        - "Affine": Affine transformation: Rigid + scaling.
        - "AffineFast": Fast version of Affine.
        - "BOLDAffine": Affine transformation: Parameters typical for BOLD to
                        BOLD intrasubject registration'.'
        - "TRSAA": translation, rigid, similarity, affine (twice). please set
                    regIterations if using this option. this would be used in
                    cases where you want a really high quality affine mapping
                    (perhaps with mask).
        - "Elastic": Elastic deformation: Affine + deformable.
        - "ElasticSyN": Symmetric normalization: Affine + deformable
                        transformation, with mutual information as optimization
                        metric and elastic regularization.
        - "SyN": Symmetric normalization: Affine + deformable transformation,
                    with mutual information as optimization metric.
        - "SyNRA": Symmetric normalization: Rigid + Affine + deformable
                    transformation, with mutual information as optimization metric.
        - "SyNOnly": Symmetric normalization with no rigid or affine stages.
                    Uses mutual information as optimization metric.
        - "SyNCC": SyN, but with cross-correlation as the metric.
        - "SyNabp": SyN optimized for abpBrainExtraction.
        - "SyNBold": SyN, but optimized for registrations between BOLD and T1 images.
        - "SyNBoldAff": SyN, but optimized for registrations between BOLD
                        and T1 images, with additional affine step.
        - "SyNAggro": SyN, but with more aggressive registration
                        (fine-scale matching and more deformation).
                        Takes more time than SyN.
        - "TV[n]": time-varying diffeomorphism with where 'n' indicates number of
            time points in velocity field discretization.  The initial transform
            should be computed, if needed, in a separate call to ants.registration.
        - "TVMSQ": time-varying diffeomorphism with mean square metric
        - "TVMSQC": time-varying diffeomorphism with mean square metric for very large deformation
        - "antsRegistrationSyN[x]": recreation of the antsRegistrationSyN.sh script in ANTs
                                    where 'x' is one of the transforms available:
                                         t: translation (1 stage)
                                         r: rigid (1 stage)
                                         a: rigid + affine (2 stages)
                                         s: rigid + affine + deformable syn (3 stages)
                                         sr: rigid + deformable syn (2 stages)
                                         so: deformable syn only (1 stage)
                                         b: rigid + affine + deformable b-spline syn (3 stages)
                                         br: rigid + deformable b-spline syn (2 stages)
                                         bo: deformable b-spline syn only (1 stage)
        - "antsRegistrationSyNQuick[x]": recreation of the antsRegistrationSyNQuick.sh script in ANTs.
                                         x options as above.
        - "antsRegistrationSyNRepro[x]": reproducible registration.  x options as above.
        - "antsRegistrationSyNQuickRepro[x]": quick reproducible registration.  x options as above.

    Example
    -------
    >>> import ants
    >>> fi = ants.image_read(ants.get_ants_data('r16'))
    >>> mi = ants.image_read(ants.get_ants_data('r64'))
    >>> fi = ants.resample_image(fi, (60,60), 1, 0)
    >>> mi = ants.resample_image(mi, (60,60), 1, 0)
    >>> mytx = ants.registration(fixed=fi, moving=mi, type_of_transform = 'SyN' )
    >>> mytx = ants.registration(fixed=fi, moving=mi, type_of_transform = 'antsRegistrationSyN[t]' )
    >>> mytx = ants.registration(fixed=fi, moving=mi, type_of_transform = 'antsRegistrationSyN[b]' )
    >>> mytx = ants.registration(fixed=fi, moving=mi, type_of_transform = 'antsRegistrationSyN[s]' )
    """
    if isinstance(fixed, list) and (moving is None):
        processed_args = process_arguments(fixed)
        libfn = get_lib_fn("antsRegistration")
        reg_exit = libfn(processed_args)
        if (reg_exit != 0):
            raise RuntimeError(f"Registration failed with error code {reg_exit}")
        else:
            return 0

    if not (ants.is_image(fixed) and ants.is_image(moving)):
        raise ValueError("Fixed and moving images must be ANTsImage objects")

    if type_of_transform == "":
        type_of_transform = "SyN"

    if isinstance(type_of_transform, (tuple, list)) and (len(type_of_transform) == 1):
        type_of_transform = type_of_transform[0]

    if (outprefix == "") or len(outprefix) == 0:
        outprefix = mktemp()

    if np.sum(np.isnan(fixed.numpy())) > 0:
        raise ValueError("fixed image has NaNs - replace these")
    if np.sum(np.isnan(moving.numpy())) > 0:
        raise ValueError("moving image has NaNs - replace these")

    if fixed.dimension != moving.dimension:
        raise ValueError("Fixed and moving image dimensions are not the same.")
    # ----------------------------

    myiterations = aff_iterations
    args = [fixed, moving, type_of_transform, outprefix]
    myf_aff = "6x4x2x1"  # old fixed params
    mys_aff = "3x2x1x0"  # old fixed params
    if (
        type(aff_shrink_factors) is int
        or type(aff_smoothing_sigmas) is int
        or type(aff_iterations) is int
    ):
        if type(aff_smoothing_sigmas) is not int:
            raise ValueError("aff_smoothing_sigmas should be a single integer.")
        if type(aff_iterations) is not int:
            raise ValueError("aff_iterations should be a single integer.")
        if type(aff_shrink_factors) is not int:
            raise ValueError("aff_shrink_factors should be a single integer.")
        myf_aff = aff_shrink_factors
        mys_aff = aff_smoothing_sigmas
        myiterations = aff_iterations

    if restrict_transformation is not None:
        if type(restrict_transformation) is tuple:
            restrict_transformationchar = "x".join([str(ri) for ri in restrict_transformation])

    if type(aff_shrink_factors) is tuple:
        myf_aff = "x".join([str(ri) for ri in aff_shrink_factors])
        mys_aff = "x".join([str(ri) for ri in aff_smoothing_sigmas])
        myiterations = "x".join([str(ri) for ri in aff_iterations])
        if len(aff_iterations) != len(aff_smoothing_sigmas):
            raise ValueError(
                "aff_iterations length should equal aff_smoothing_sigmas length."
            )
        if len(aff_iterations) != len(aff_shrink_factors):
            raise ValueError(
                "aff_iterations length should equal aff_shrink_factors length."
            )
        if len(aff_shrink_factors) != len(aff_smoothing_sigmas):
            raise ValueError(
                "aff_shrink_factors length should equal aff_smoothing_sigmas length."
            )

    if type_of_transform == "AffineFast":
        type_of_transform = "Affine"
        myiterations = "2100x1200x0x0"
    if type_of_transform == "BOLDAffine":
        type_of_transform = "Affine"
        myf_aff = "2x1"
        mys_aff = "1x0"
        myiterations = "100x20"
    if type_of_transform == "QuickRigid":
        type_of_transform = "Rigid"
        myiterations = "20x20x0x0"
    if type_of_transform == "DenseRigid":
        type_of_transform = "Rigid"
        aff_random_sampling_rate = 1.0
    if type_of_transform == "BOLDRigid":
        type_of_transform = "Rigid"
        myf_aff = "2x1"
        mys_aff = "1x0"
        myiterations = "100x20"

    if smoothing_in_mm:
        mys_aff = mys_aff + 'mm'

    mysyn = "SyN[%f,%f,%f]" % (grad_step, flow_sigma, total_sigma)
    if type_of_transform == "Elastic":
        mysyn = "GaussianDisplacementField[%f,%f,%f]" % (grad_step, flow_sigma, total_sigma)
    itlen = len(reg_iterations)  # NEED TO CHECK THIS
    if itlen == 0:
        smoothingsigmas = 0
        shrinkfactors = 1
        synits = reg_iterations
    else:
        smoothingsigmas = np.arange(0, itlen)[::-1].astype(
            "float32"
        )  # NEED TO CHECK THIS
        shrinkfactors = 2 ** smoothingsigmas
        shrinkfactors = shrinkfactors.astype("int")
        smoothingsigmas = "x".join([str(ss)[0] for ss in smoothingsigmas])
        shrinkfactors = "x".join([str(ss) for ss in shrinkfactors])
        synits = "x".join([str(ri) for ri in reg_iterations])

    inpixeltype = fixed.pixeltype
    output_pixel_type = 'float' if singleprecision else 'double'

    tvTypes = [
        "TV[1]",
        "TV[2]",
        "TV[3]",
        "TV[4]",
        "TV[5]",
        "TV[6]",
        "TV[7]",
        "TV[8]",
    ]
    allowable_tx = {
        "SyNBold",
        "SyNBoldAff",
        "ElasticSyN",
        "Elastic",
        "SyN",
        "SyNRA",
        "SyNOnly",
        "SyNAggro",
        "SyNCC",
        "TRSAA",
        "SyNabp",
        "SyNLessAggro",
        "TV[1]",
        "TV[2]",
        "TV[3]",
        "TV[4]",
        "TV[5]",
        "TV[6]",
        "TV[7]",
        "TV[8]",
        "TVMSQ",
        "TVMSQC",
        "Rigid",
        "Similarity",
        "Translation",
        "Affine",
        "AffineFast",
        "BOLDAffine",
        "QuickRigid",
        "DenseRigid",
        "BOLDRigid"
    }
    ttexists = type_of_transform in allowable_tx

    # Perform checking of antsRegistrationSyN transforms later
    if not "antsRegistrationSyN" in type_of_transform and not ttexists:
        raise ValueError(f'{type_of_transform} does not exist')

    initx = initial_transform
    if isinstance(initx, str):
        initx = [initx]
    # if isinstance(initx, ANTsTransform):
    # tempTXfilename = tempfile( fileext = '.mat' )
    # initx = invertAntsrTransform( initialTransform )
    # initx = invertAntsrTransform( initx )
    # writeAntsrTransform( initx, tempTXfilename )
    # initx = tempTXfilename
    moving = moving.clone(output_pixel_type)
    fixed = fixed.clone(output_pixel_type)
    # NOTE: this may be better for general purpose applications: TBD
#    moving = ants.iMath( moving.clone("float"), "Normalize" )
#    fixed = ants.iMath( fixed.clone("float"), "Normalize" )
    warpedfixout = moving.clone()
    warpedmovout = fixed.clone()
    f = get_pointer_string(fixed)
    m = get_pointer_string(moving)
    wfo = get_pointer_string(warpedfixout)
    wmo = get_pointer_string(warpedmovout)
    if mask is not None:
        mask_binary = mask != 0
        f_mask_str = get_pointer_string(mask_binary)
    else:
        f_mask_str = "NA"

    if moving_mask is not None:
        moving_mask_binary = moving_mask != 0
        m_mask_str = get_pointer_string(moving_mask_binary)
    else:
        m_mask_str = "NA"

    maskopt = "[%s,%s]" % (f_mask_str, m_mask_str)

    if mask_all_stages:
        earlymaskopt = maskopt;
    else:
        earlymaskopt = "[NA,NA]"

    deformable_only_transforms = ["SyNOnly", "antsRegistrationSyN[so]", "antsRegistrationSyNQuick[so]",
                                  "antsRegistrationSyNRepro[so]", "antsRegistrationSyNQuickRepro[so]",
                                  "antsRegistrationSyN[bo]", "antsRegistrationSyNQuick[bo]",
                                  "antsRegistrationSyNRepro[bo]", "antsRegistrationSyNQuickRepro[bo]",
                                  "TVMSQ", "TVMSQC"] + tvTypes

    if initx is None:
        if type_of_transform in deformable_only_transforms:
            initx = ["Identity"]
        else:
            initx = ["[%s,%s,1]" % (f, m)]

    # ------------------------------------------------------------
    if type_of_transform == "SyNBold":
        args = [
            "-d",
            str(fixed.dimension),
            "-r"
        ] + initx + [
            "-m",
            "%s[%s,%s,1,%s,regular,%s]"
            % (aff_metric, f, m, aff_sampling, aff_random_sampling_rate),
            "-t",
            "Rigid[0.25]",
            "-c",
            "[1200x1200x100,1e-6,5]",
            "-s",
            "2x1x0",
            "-f",
            "4x2x1",
            "-x",
            earlymaskopt,
            "-m",
            "%s[%s,%s,1,%s]" % (syn_metric, f, m, syn_sampling),
            "-t",
            mysyn,
            "-c",
            "[%s,1e-7,8]" % synits,
            "-s",
            smoothingsigmas,
            "-f",
            shrinkfactors,
            "-u",
            "1",
            "-z",
            "1",
            "-o",
            "[%s,%s,%s]" % (outprefix, wmo, wfo),
            "-x",
            maskopt
        ]
    # ------------------------------------------------------------
    elif type_of_transform == "SyNBoldAff":
        args = [
            "-d",
            str(fixed.dimension),
            "-r"
        ] + initx + [
            "-m",
            "%s[%s,%s,1,%s,regular,%s]"
            % (aff_metric, f, m, aff_sampling, aff_random_sampling_rate),
            "-t",
            "Rigid[0.25]",
            "-c",
            "[1200x1200x100,1e-6,5]",
            "-s",
            "2x1x0",
            "-f",
            "4x2x1",
            "-x",
            earlymaskopt,
            "-m",
            "%s[%s,%s,1,%s,regular,%s]"
            % (aff_metric, f, m, aff_sampling, aff_random_sampling_rate),
            "-t",
            "Affine[0.25]",
            "-c",
            "[200x20,1e-6,5]",
            "-s",
            "1x0",
            "-f",
            "2x1",
            "-x",
            earlymaskopt,
            "-m",
            "%s[%s,%s,1,%s]" % (syn_metric, f, m, syn_sampling),
            "-t",
            mysyn,
            "-c",
            "[%s,1e-7,8]" % (synits),
            "-s",
            smoothingsigmas,
            "-f",
            shrinkfactors,
            "-u",
            "1",
            "-z",
            "1",
            "-o",
            "[%s,%s,%s]" % (outprefix, wmo, wfo),
            "-x",
            maskopt
        ]
    # ------------------------------------------------------------
    elif type_of_transform == "ElasticSyN":
        args = [
            "-d",
            str(fixed.dimension),
            "-r"
        ] + initx + [
            "-m",
            "%s[%s,%s,1,%s,regular,%s]"
            % (aff_metric, f, m, aff_sampling, aff_random_sampling_rate),
            "-t",
            "Affine[0.25]",
            "-c",
            "2100x1200x200x0",
            "-s",
            "3x2x1x0",
            "-f",
            "4x2x2x1",
            "-x",
            earlymaskopt,
            "-m",
            "%s[%s,%s,1,%s]" % (syn_metric, f, m, syn_sampling),
            "-t",
            mysyn,
            "-c",
            "[%s,1e-7,8]" % (synits),
            "-s",
            smoothingsigmas,
            "-f",
            shrinkfactors,
            "-u",
            "1",
            "-z",
            "1",
            "-o",
            "[%s,%s,%s]" % (outprefix, wmo, wfo),
            "-x",
            maskopt
        ]
    # ------------------------------------------------------------
    elif type_of_transform == "SyN" or type_of_transform == "Elastic":
        args = [
            "-d",
            str(fixed.dimension),
            "-r"
        ] + initx + [
            "-m",
            "%s[%s,%s,1,%s,regular,%s]"
            % (aff_metric, f, m, aff_sampling, aff_random_sampling_rate),
            "-t",
            "Affine[0.25]",
            "-c",
            "2100x1200x1200x0",
            "-s",
            "3x2x1x0",
            "-f",
            "4x2x2x1",
            "-x",
            earlymaskopt,
            "-m",
            "%s[%s,%s,1,%s]" % (syn_metric, f, m, syn_sampling),
            "-t",
            mysyn,
            "-c",
            "[%s,1e-7,8]" % synits,
            "-s",
            smoothingsigmas,
            "-f",
            shrinkfactors,
            "-u",
            "1",
            "-z",
            "1",
            "-o",
            "[%s,%s,%s]" % (outprefix, wmo, wfo),
            "-x",
            maskopt
        ]
    # ------------------------------------------------------------
    elif type_of_transform == "SyNRA":
        args = [
            "-d",
            str(fixed.dimension),
            "-r"
        ] + initx + [
            "-m",
            "%s[%s,%s,1,%s,regular,%s]"
            % (aff_metric, f, m, aff_sampling, aff_random_sampling_rate),
            "-t",
            "Rigid[0.25]",
            "-c",
            "2100x1200x1200x0",
            "-s",
            "3x2x1x0",
            "-f",
            "4x2x2x1",
            "-x",
            earlymaskopt,
            "-m",
            "%s[%s,%s,1,%s,regular,%s]"
            % (aff_metric, f, m, aff_sampling, aff_random_sampling_rate),
            "-t",
            "Affine[0.25]",
            "-c",
            "2100x1200x1200x0",
            "-s",
            "3x2x1x0",
            "-f",
            "4x2x2x1",
            "-x",
            earlymaskopt,
            "-m",
            "%s[%s,%s,1,%s]" % (syn_metric, f, m, syn_sampling),
            "-t",
            mysyn,
            "-c",
            "[%s,1e-7,8]" % synits,
            "-s",
            smoothingsigmas,
            "-f",
            shrinkfactors,
            "-u",
            "1",
            "-z",
            "1",
            "-o",
            "[%s,%s,%s]" % (outprefix, wmo, wfo),
            "-x",
            maskopt
        ]
    # ------------------------------------------------------------
    elif type_of_transform == "SyNOnly":
        args = [
            "-d",
            str(fixed.dimension),
            "-r"
        ] + initx + [
            "-m",
            "%s[%s,%s,1,%s]" % (syn_metric, f, m, syn_sampling),
            "-t",
            mysyn,
            "-c",
            "[%s,1e-7,8]" % synits,
            "-s",
            smoothingsigmas,
            "-f",
            shrinkfactors,
            "-u",
            "1",
            "-z",
            "1",
            "-o",
            "[%s,%s,%s]" % (outprefix, wmo, wfo),
        ]
        if multivariate_extras is not None:
            metrics = []
            for kk in range(len(multivariate_extras)):
                metrics.append("-m")
                metricname = multivariate_extras[kk][0]
                metricfixed = get_pointer_string(
                    multivariate_extras[kk][1]
                )
                metricmov = get_pointer_string(
                    multivariate_extras[kk][2]
                )
                metricWeight = multivariate_extras[kk][3]
                metricSampling = multivariate_extras[kk][4]
                metricString = "%s[%s,%s,%s,%s]" % (
                    metricname,
                    metricfixed,
                    metricmov,
                    metricWeight,
                    metricSampling,
                )
                metrics.append(metricString)
            args = [
                "-d",
                str(fixed.dimension),
                "-r"
            ] + initx + [
                "-m",
                "%s[%s,%s,1,%s]" % (syn_metric, f, m, syn_sampling),
            ]
            args1 = [
                "-t",
                mysyn,
                "-c",
                "[%s,1e-7,8]" % synits,
                "-s",
                smoothingsigmas,
                "-f",
                shrinkfactors,
                "-u",
                "1",
                "-z",
                "1",
                "-o",
                "[%s,%s,%s]" % (outprefix, wmo, wfo),
            ]
            for kk in range(len(metrics)):
                args.append(metrics[kk])
            for kk in range(len(args1)):
                args.append(args1[kk])
        args.append("-x")
        args.append(maskopt)
    # ------------------------------------------------------------
    elif type_of_transform == "SyNAggro":
        args = [
            "-d",
            str(fixed.dimension),
            "-r"
        ] + initx + [
            "-m",
            "%s[%s,%s,1,%s,regular,%s]"
            % (aff_metric, f, m, aff_sampling, aff_random_sampling_rate),
            "-t",
            "Affine[0.25]",
            "-c",
            "2100x1200x1200x100",
            "-s",
            "3x2x1x0",
            "-f",
            "4x2x2x1",
            "-x",
            earlymaskopt,
            "-m",
            "%s[%s,%s,1,%s]" % (syn_metric, f, m, syn_sampling),
            "-t",
            mysyn,
            "-c",
            "[%s,1e-7,8]" % synits,
            "-s",
            smoothingsigmas,
            "-f",
            shrinkfactors,
            "-u",
            "1",
            "-z",
            "1",
            "-o",
            "[%s,%s,%s]" % (outprefix, wmo, wfo),
            "-x",
            maskopt
        ]
    # ------------------------------------------------------------
    elif type_of_transform == "SyNCC":
        syn_metric = "CC"
        syn_sampling = 4
        synits = "2100x1200x1200x20"
        smoothingsigmas = "3x2x1x0"
        shrinkfactors = "4x3x2x1"
        mysyn = "SyN[0.15,3,0]"

        args = [
            "-d",
            str(fixed.dimension),
            "-r"
        ] + initx + [
            "-m",
            "%s[%s,%s,1,%s,regular,%s]"
            % (aff_metric, f, m, aff_sampling, aff_random_sampling_rate),
            "-t",
            "Rigid[1]",
            "-c",
            "2100x1200x1200x0",
            "-s",
            "3x2x1x0",
            "-f",
            "4x4x2x1",
            "-x",
            earlymaskopt,
            "-m",
            "%s[%s,%s,1,%s,regular,%s]"
            % (aff_metric, f, m, aff_sampling, aff_random_sampling_rate),
            "-t",
            "Affine[1]",
            "-c",
            "1200x1200x100",
            "-s",
            "2x1x0",
            "-f",
            "4x2x1",
            "-x",
            earlymaskopt,
            "-m",
            "%s[%s,%s,1,%s]" % (syn_metric, f, m, syn_sampling),
            "-t",
            mysyn,
            "-c",
            "[%s,1e-7,8]" % synits,
            "-s",
            smoothingsigmas,
            "-f",
            shrinkfactors,
            "-u",
            "1",
            "-z",
            "1",
            "-o",
            "[%s,%s,%s]" % (outprefix, wmo, wfo),
            "-x",
            maskopt
        ]
    # ------------------------------------------------------------
    elif type_of_transform == "TRSAA":
        itlen = len(reg_iterations)
        itlenlow = round(itlen / 2 + 0.0001)
        dlen = itlen - itlenlow
        _myconvlow = [2000] * itlenlow + [0] * dlen
        myconvlow = "x".join([str(mc) for mc in _myconvlow])
        myconvhi = "x".join([str(r) for r in reg_iterations])
        myconvhi = "[%s,1.e-7,10]" % myconvhi
        args = [
            "-d",
            str(fixed.dimension),
            "-r"
        ] + initx + [
            "-m",
            "%s[%s,%s,1,%s,regular,%s]"
            % (aff_metric, f, m, aff_sampling, aff_random_sampling_rate),
            "-t",
            "Translation[1]",
            "-c",
            myconvlow,
            "-s",
            smoothingsigmas,
            "-f",
            shrinkfactors,
            "-x",
            earlymaskopt,
            "-m",
            "%s[%s,%s,1,%s,regular,%s]"
            % (aff_metric, f, m, aff_sampling, aff_random_sampling_rate),
            "-t",
            "Rigid[1]",
            "-c",
            myconvlow,
            "-s",
            smoothingsigmas,
            "-f",
            shrinkfactors,
            "-x",
            earlymaskopt,
            "-m",
            "%s[%s,%s,1,%s,regular,%s]"
            % (aff_metric, f, m, aff_sampling, aff_random_sampling_rate),
            "-t",
            "Similarity[1]",
            "-c",
            myconvlow,
            "-s",
            smoothingsigmas,
            "-f",
            shrinkfactors,
            "-x",
            earlymaskopt,
            "-m",
            "%s[%s,%s,1,%s,regular,%s]"
            % (aff_metric, f, m, aff_sampling, aff_random_sampling_rate),
            "-t",
            "Affine[1]",
            "-c",
            myconvhi,
            "-s",
            smoothingsigmas,
            "-f",
            shrinkfactors,
            "-x",
            earlymaskopt,
            "-m",
            "%s[%s,%s,1,%s,regular,%s]"
            % (aff_metric, f, m, aff_sampling, aff_random_sampling_rate),
            "-t",
            "Affine[1]",
            "-c",
            myconvhi,
            "-s",
            smoothingsigmas,
            "-f",
            shrinkfactors,
            "-u",
            "1",
            "-z",
            "1",
            "-o",
            "[%s,%s,%s]" % (outprefix, wmo, wfo),
            "-x",
            maskopt
        ]
    # ------------------------------------------------------------s
    elif type_of_transform == "SyNabp":
        args = [
            "-d",
            str(fixed.dimension),
            "-r"
        ] + initx + [
            "-m",
            "mattes[%s,%s,1,32,regular,0.25]" % (f, m),
            "-t",
            "Rigid[0.1]",
            "-c",
            "1000x500x250x100",
            "-s",
            "4x2x1x0",
            "-f",
            "8x4x2x1",
            "-x",
            earlymaskopt,
            "-m",
            "mattes[%s,%s,1,32,regular,0.25]" % (f, m),
            "-t",
            "Affine[0.1]",
            "-c",
            "1000x500x250x100",
            "-s",
            "4x2x1x0",
            "-f",
            "8x4x2x1",
            "-x",
            earlymaskopt,
            "-m",
            "CC[%s,%s,0.5,4]" % (f, m),
            "-t",
            "SyN[0.1,3,0]",
            "-c",
            "50x10x0",
            "-s",
            "2x1x0",
            "-f",
            "4x2x1",
            "-u",
            "1",
            "-z",
            "1",
            "-o",
            "[%s,%s,%s]" % (outprefix, wmo, wfo),
            "-x",
            maskopt
        ]
    # ------------------------------------------------------------
    elif type_of_transform == "SyNLessAggro":
        args = [
            "-d",
            str(fixed.dimension),
            "-r"
        ] + initx + [
            "-m",
            "%s[%s,%s,1,%s,regular,%s]"
            % (aff_metric, f, m, aff_sampling, aff_random_sampling_rate),
            "-t",
            "Affine[0.25]",
            "-c",
            "2100x1200x1200x100",
            "-s",
            "3x2x1x0",
            "-f",
            "4x2x2x1",
            "-x",
            earlymaskopt,
            "-m",
            "%s[%s,%s,1,%s]" % (syn_metric, f, m, syn_sampling),
            "-t",
            mysyn,
            "-c",
            "[%s,1e-7,8]" % synits,
            "-s",
            smoothingsigmas,
            "-f",
            shrinkfactors,
            "-u",
            "1",
            "-z",
            "1",
            "-o",
            "[%s,%s,%s]" % (outprefix, wmo, wfo),
            "-x",
            maskopt
        ]
    # ------------------------------------------------------------
    elif type_of_transform in tvTypes:
        if grad_step is None:
            grad_step = 1.0
        nTimePoints = type_of_transform.split("[")[1].split("]")[0]
        tvtx = (
            "TimeVaryingVelocityField["
            + str(grad_step)
            + ","
            + nTimePoints
            + ","
            + str(flow_sigma)
            + ",0.0,"
            + str(total_sigma)
            + ",0]"
        )
        args = [
            "-d",
            str(fixed.dimension),
            "-r"
        ] + initx + [
            "-m",
            "%s[%s,%s,1,%s]" % (syn_metric, f, m, syn_sampling),
            "-t",
            tvtx,
            "-c",
            "[%s,1e-7,8]" % synits,
            "-s",
            smoothingsigmas,
            "-f",
            shrinkfactors,
            "-u",
            "1",
            "-z",
            "0",
            "-o",
            "[%s,%s,%s]" % (outprefix, wmo, wfo),
            "-x",
            maskopt
        ]
    elif type_of_transform == "TVMSQ":
        if grad_step is None:
            grad_step = 1.0

        tvtx = "TimeVaryingVelocityField[%s, 4, 0.0,0.0, 0.5,0 ]" % str(
            grad_step
        )
        args = [
            "-d",
            str(fixed.dimension),
            '-r'
        ] + initx + [
            "-m",
            "%s[%s,%s,1,%s]" % (syn_metric, f, m, syn_sampling),
            "-t",
            tvtx,
            "-c",
            "[%s,1e-7,8]" % synits,
            "-s",
            smoothingsigmas,
            "-f",
            shrinkfactors,
            "-u",
            "1",
            "-z",
            "0",
            "-o",
            "[%s,%s,%s]" % (outprefix, wmo, wfo),
            "-x",
            maskopt
        ]
    # ------------------------------------------------------------
    elif type_of_transform == "TVMSQC":
        if grad_step is None:
            grad_step = 2.0

        tvtx = "TimeVaryingVelocityField[%s, 8, 1.0,0.0, 0.05,0 ]" % str(
            grad_step
        )
        args = [
            "-d",
            str(fixed.dimension),
            '-r'
        ] + initx + [
            "-m",
            "demons[%s,%s,0.5,0]" % (f, m),
            "-m",
            "meansquares[%s,%s,1,0]" % (f, m),
            "-t",
            tvtx,
            "-c",
            "[1200x1200x100x20x0,0,5]",
            "-s",
            "8x6x4x2x1vox",
            "-f",
            "8x6x4x2x1",
            "-u",
            "1",
            "-z",
            "0",
            "-o",
            "[%s,%s,%s]" % (outprefix, wmo, wfo),
            "-x",
            maskopt
        ]
    # ------------------------------------------------------------
    elif (
        (type_of_transform == "Rigid")
        or (type_of_transform == "Similarity")
        or (type_of_transform == "Translation")
        or (type_of_transform == "Affine")
    ):
        args = [
            "-d",
            str(fixed.dimension),
            "-r"
        ] + initx + [
            "-m",
            "%s[%s,%s,1,%s,regular,%s]"
            % (aff_metric, f, m, aff_sampling, aff_random_sampling_rate),
            "-t",
            "%s[0.25]" % type_of_transform,
            "-c",
            myiterations,
            "-s",
            mys_aff,
            "-f",
            myf_aff,
            "-u",
            "1",
            "-z",
            "1",
            "-o",
            "[%s,%s,%s]" % (outprefix, wmo, wfo),
            "-x",
            maskopt
        ]
    # ------------------------------------------------------------
    elif "antsRegistrationSyN" in type_of_transform:

        do_quick = False
        if "Quick" in type_of_transform:
            do_quick = True

        subtype_of_transform = "s"
        spline_distance = 26
        metric_parameter = 4
        if do_quick:
            metric_parameter = 32

        if "[" in type_of_transform and "]" in type_of_transform:
            subtype_of_transform = type_of_transform.split("[")[1].split(
                "]"
            )[0]
            if "," in subtype_of_transform:
                subtype_of_transform_args = subtype_of_transform.split(",")
                subtype_of_transform = subtype_of_transform_args[0]
                if not ( subtype_of_transform == "b"
                         or subtype_of_transform == "br"
                         or subtype_of_transform == "bo"
                         or subtype_of_transform == "s"
                         or subtype_of_transform == "sr"
                         or subtype_of_transform == "so" ):
                    raise ValueError("Extra parameters are only valid for 's' or 'b' SyN transforms.")
                metric_parameter = subtype_of_transform_args[1]
                if len(subtype_of_transform_args) > 2:
                    spline_distance = subtype_of_transform_args[2]

        do_repro = False
        if "Repro" in type_of_transform:
            do_repro = True

        if do_quick == True:
            rigid_convergence = "[1000x500x250x0,1e-6,10]"
        else:
            rigid_convergence = "[1000x500x250x100,1e-6,10]"
        rigid_shrink_factors = "8x4x2x1"
        rigid_smoothing_sigmas = "3x2x1x0vox"

        if do_quick == True:
            affine_convergence = "[1000x500x250x0,1e-6,10]"
        else:
            affine_convergence = "[1000x500x250x100,1e-6,10]"
        affine_shrink_factors = "8x4x2x1"
        affine_smoothing_sigmas = "3x2x1x0vox"

        linear_metric="MI[%s,%s,1,32,Regular,0.25]"
        if do_repro == True:
            linear_metric="GC[%s,%s,1,1,Regular,0.25]"

        if do_quick == True:
            syn_convergence = "[100x70x50x0,1e-6,10]"
            metric_parameter = 32
            syn_metric = "MI[%s,%s,1,%s]" % (f, m, metric_parameter)
        else:
            metric_parameter = 2
            syn_convergence = "[100x70x50x20,1e-6,10]"
            syn_metric = "CC[%s,%s,1,%s]" % (f, m, metric_parameter)
        syn_shrink_factors = "8x4x2x1"
        syn_smoothing_sigmas = "3x2x1x0vox"

        if do_quick == True and do_repro == True:
            syn_convergence = "[100x70x50x0,1e-6,10]"
            metric_parameter = 2
            syn_metric = "CC[%s,%s,1,%s]" % (f, m, metric_parameter)

        if random_seed is None and do_repro == True:
            random_seed = str( 1 )

        tx = "Rigid"
        if subtype_of_transform == "t":
            tx = "Translation"

        rigid_stage = [
            "--transform",
            tx + "[0.1]",
            "--metric",
            linear_metric % (f, m),
            "--convergence",
            rigid_convergence,
            "--shrink-factors",
            rigid_shrink_factors,
            "--smoothing-sigmas",
            rigid_smoothing_sigmas,
        ]

        affine_stage = [
            "--transform",
            "Affine[0.1]",
            "--metric",
            linear_metric % (f, m),
            "--convergence",
            affine_convergence,
            "--shrink-factors",
            affine_shrink_factors,
            "--smoothing-sigmas",
            affine_smoothing_sigmas,
        ]

        if subtype_of_transform == "sr" or subtype_of_transform == "br":
            if do_quick == True:
                syn_convergence = "[50x0,1e-6,10]"
            else:
                syn_convergence = "[50x20,1e-6,10]"
            syn_shrink_factors = "2x1"
            syn_smoothing_sigmas = "1x0vox"

        syn_stage = [
            "--metric",
            syn_metric,
        ]

        if multivariate_extras is not None:
            for kk in range(len(multivariate_extras)):
                syn_stage.append("--metric")
                metricname = multivariate_extras[kk][0]
                metricfixed = get_pointer_string(
                    multivariate_extras[kk][1]
                )
                metricmov = get_pointer_string(
                    multivariate_extras[kk][2]
                )
                metricWeight = multivariate_extras[kk][3]
                metricSampling = multivariate_extras[kk][4]
                metricString = "%s[%s,%s,%s,%s]" % (
                    metricname,
                    metricfixed,
                    metricmov,
                    metricWeight,
                    metricSampling,
                )
                syn_stage.append(metricString)

        syn_stage.append("--convergence")
        syn_stage.append(syn_convergence)
        syn_stage.append("--shrink-factors")
        syn_stage.append(syn_shrink_factors)
        syn_stage.append("--smoothing-sigmas")
        syn_stage.append(syn_smoothing_sigmas)

        if (
            subtype_of_transform == "b"
            or subtype_of_transform == "br"
            or subtype_of_transform == "bo"
        ):
            syn_stage.insert(0, "BSplineSyN[0.1," + str(spline_distance) + ",0,3]")
            syn_stage.insert(0, "--transform")

        if (
            subtype_of_transform == "s"
            or subtype_of_transform == "sr"
            or subtype_of_transform == "so"
        ):
            syn_stage.insert(0, "SyN[0.1,3,0]")
            syn_stage.insert(0, "--transform")

        args = [
            "-d",
            str(fixed.dimension),
            "-r"
        ] + initx + [
            "-o",
            "[%s,%s,%s]" % (outprefix, wmo, wfo),
        ]

        if subtype_of_transform == "r" or subtype_of_transform == "t":
            args.append(rigid_stage)
        if subtype_of_transform == "a":
            args.append(rigid_stage)
            args.append(affine_stage)
        if subtype_of_transform == "b" or subtype_of_transform == "s":
            args.append(rigid_stage)
            args.append(affine_stage)
            args.append(syn_stage)
        if subtype_of_transform == "br" or subtype_of_transform == "sr":
            args.append(rigid_stage)
            args.append(syn_stage)
        if subtype_of_transform == "bo" or subtype_of_transform == "so":
            args.append(syn_stage)

        args.append("-x")
        args.append(maskopt)

        args = list(
            itertools.chain.from_iterable(
                itertools.repeat(x, 1) if isinstance(x, str) else x
                for x in args
            )
        )

    # ------------------------------------------------------------

    if random_seed is not None:
        args.append("--random-seed")
        args.append(random_seed)

    if restrict_transformation is not None:
        args.append("-g")
        args.append(restrict_transformationchar)

    args.append("--float")
    args.append(str(int(singleprecision)))
    args.append("--write-composite-transform")
    args.append(write_composite_transform * 1)
    if verbose:
        args.append("-v")
        args.append("1")

    processed_args = process_arguments(args)
    libfn = get_lib_fn("antsRegistration")
    if verbose:
        print("antsRegistration " + ' '.join(processed_args))
    reg_exit = libfn(processed_args)
    if (reg_exit != 0):
        raise RuntimeError(f"Registration failed with error code {reg_exit}")
    afffns = glob.glob(outprefix + "*" + "[0-9]GenericAffine.mat")
    fwarpfns = glob.glob(outprefix + "*" + "[0-9]Warp.nii.gz")
    iwarpfns = glob.glob(outprefix + "*" + "[0-9]InverseWarp.nii.gz")
    vfieldfns = glob.glob(outprefix + "*" + "[0-9]VelocityField.nii.gz")
    # print(afffns, fwarpfns, iwarpfns)
    if len(afffns) == 0:
        afffns = ""
    if len(fwarpfns) == 0:
        fwarpfns = ""
    if len(iwarpfns) == 0:
        iwarpfns = ""
    if len(vfieldfns) == 0:
        vfieldfns = ""

    alltx = sorted(
        set(glob.glob(outprefix + "*" + "[0-9]*"))
        - set(glob.glob(outprefix + "*VelocityField*"))
    )
    findinv = np.where(
        [re.search("[0-9]InverseWarp.nii.gz", ff) for ff in alltx]
    )[0]
    findfwd = np.where([re.search("[0-9]Warp.nii.gz", ff) for ff in alltx])[
        0
    ]
    if len(findinv) > 0:
        fwdtransforms = list(
            reversed(
                [ff for idx, ff in enumerate(alltx) if idx != findinv[0]]
            )
        )
        invtransforms = [
            ff for idx, ff in enumerate(alltx) if idx != findfwd[0]
        ]
    else:
        fwdtransforms = list(reversed(alltx))
        invtransforms = alltx

    if write_composite_transform:
        fwdtransforms = outprefix + "Composite.h5"
        invtransforms = outprefix + "InverseComposite.h5"

    if not vfieldfns:
        return {
            "warpedmovout": warpedmovout.clone(inpixeltype),
            "warpedfixout": warpedfixout.clone(inpixeltype),
            "fwdtransforms": fwdtransforms,
            "invtransforms": invtransforms,
        }
    else:
        return {
            "warpedmovout": warpedmovout.clone(inpixeltype),
            "warpedfixout": warpedfixout.clone(inpixeltype),
            "fwdtransforms": fwdtransforms,
            "invtransforms": invtransforms,
            "velocityfield": vfieldfns,
        }

def motion_correction(
    image,
    fixed=None,
    type_of_transform="BOLDRigid",
    mask=None,
    fdOffset=50,
    outprefix="",
    verbose=False,
    **kwargs
):
    """
    Correct time-series data for motion.

    ANTsR function: `antsrMotionCalculation`

    Arguments
    ---------
        image: antsImage, usually ND where D=4.

        fixed: Fixed image to register all timepoints to.  If not provided,
            mean image is used.

        type_of_transform : string
            A linear or non-linear registration type. Mutual information metric and rigid transformation by default.
            See ants registration for details.

        mask: mask for image (ND-1).  If not provided, estimated from data.
            2023-02-05: a performance change - previously, we estimated a mask
            when None is provided and would pass this to the registration.  this
            impairs performance if the mask estimate is bad.  in such a case, we
            prefer no mask at all.  As such, we no longer pass the mask to the
            registration when None is provided.

        fdOffset: offset value to use in framewise displacement calculation

        outprefix : string
            output will be named with this prefix plus a numeric extension.

        verbose: boolean

        kwargs: keyword args
            extra arguments - these extra arguments will control the details of registration that is performed. see ants registration for more.

    Returns
    -------
    dict containing follow key/value pairs:
        `motion_corrected`: Moving image warped to space of fixed image.
        `motion_parameters`: transforms for each image in the time series.
        `FD`: Framewise displacement generalized for arbitrary transformations.

    Notes
    -----
    Control extra arguments via kwargs. see ants.registration for details.

    Example
    -------
    >>> import ants
    >>> fi = ants.image_read(ants.get_ants_data('ch2'))
    >>> mytx = ants.motion_correction( fi )
    """
    idim = image.dimension
    ishape = image.shape
    nTimePoints = ishape[idim - 1]
    if fixed is None:
        wt = 1.0 / nTimePoints
        fixed = ants.slice_image(image, axis=idim - 1, idx=0) * 0
        for k in range(nTimePoints):
            temp = ants.slice_image(image, axis=idim - 1, idx=k)
            fixed = fixed + ants.iMath(temp,"Normalize") * wt
    if mask is None:
        mask = ants.get_mask(fixed)
        useMask=None
    else:
        useMask=mask
    FD = np.zeros(nTimePoints)
    motion_parameters = list()
    motion_corrected = list()
    centerOfMass = mask.get_center_of_mass()
    npts = pow(2, idim - 1)
    pointOffsets = np.zeros((npts, idim - 1))
    myrad = np.ones(idim - 1).astype(int).tolist()
    mask1vals = np.zeros(int(mask.sum()))
    mask1vals[round(len(mask1vals) / 2)] = 1
    mask1 = ants.make_image(mask, mask1vals)
    myoffsets = ants.get_neighborhood_in_mask(
        mask1, mask1, radius=myrad, spatial_info=True
    )["offsets"]

    mycols = list("xy")
    if idim - 1 == 3:
        mycols = list("xyz")
    useinds = list()
    for k in range(myoffsets.shape[0]):
        if abs(myoffsets[k, :]).sum() == (idim - 2):
            useinds.append(k)
        myoffsets[k, :] = myoffsets[k, :] * fdOffset / 2.0 + centerOfMass
    fdpts = pd.DataFrame(data=myoffsets[useinds, :], columns=mycols)
    if verbose:
        print("Progress:")
    counter = 0
    for k in range(nTimePoints):
        mycount = round(k / nTimePoints * 100)
        if verbose and mycount == counter:
            counter = counter + 10
            print(mycount, end="%.", flush=True)
        temp = ants.slice_image(image, axis=idim - 1, idx=k)
        temp = ants.iMath(temp, "Normalize")
        if temp.numpy().var() > 0:
            if outprefix != "":
                outprefixloc = outprefix + "_" + str.zfill( str(k), 5 ) + "_"
                myreg = registration(
                    fixed, temp, type_of_transform=type_of_transform, mask=useMask,
                    outprefix=outprefixloc, **kwargs
                )
            else:
                myreg = registration(
                    fixed, temp, type_of_transform=type_of_transform, mask=useMask, **kwargs
                )
            fdptsTxI = ants.apply_transforms_to_points(
                idim - 1, fdpts, myreg["fwdtransforms"]
            )
            if k > 0 and motion_parameters[k - 1] != "NA":
                fdptsTxIminus1 = ants.apply_transforms_to_points(
                    idim - 1, fdpts, motion_parameters[k - 1]
                )
            else:
                fdptsTxIminus1 = fdptsTxI
            # take the absolute value, then the mean across columns, then the sum
            FD[k] = (fdptsTxIminus1 - fdptsTxI).abs().mean().sum()
            motion_parameters.append(myreg["fwdtransforms"])
            mywarped = ants.apply_transforms( fixed,
                ants.slice_image(image, axis=idim - 1, idx=k),
                myreg["fwdtransforms"] )
            motion_corrected.append(mywarped)
        else:
            motion_parameters.append("NA")
            motion_corrected.append(temp)

    if verbose:
        print("Done")
    return {
        "motion_corrected": ants.list_to_ndimage(image, motion_corrected),
        "motion_parameters": motion_parameters,
        "FD": FD,
    }

def label_image_registration(fixed_label_images,
                             moving_label_images,
                             fixed_intensity_images=None,
                             moving_intensity_images=None,
                             fixed_mask=None,
                             moving_mask=None,
                             type_of_linear_transform='affine',
                             type_of_deformable_transform='antsRegistrationSyNQuick[so]',
                             label_image_weighting=1.0,
                             output_prefix='',
                             random_seed=None,
                             verbose=False):

    """
    Perform pairwise registration using fixed and moving sets of label
    images (and, optionally, sets of corresponding intensity images).

    Arguments
    ---------
    fixed_label_images : single or list of ANTsImage
        A single (or set of) fixed label image(s).

    moving_label_images : single or list of ANTsImage
        A single (or set of) moving label image(s).

    fixed_intensity_images : single or list of ANTsImage
        Optional---a single (or set of) fixed intensity image(s).

    moving_intensity_images : single or list of ANTsImage
        Optional---a single (or set of) moving intensity image(s).

    fixed_mask : ANTsImage
        Defines region for similarity metric calculation in the space
        of the fixed image.

    moving_mask : ANTsImage
        Defines region for similarity metric calculation in the space
        of the moving image.

    type_of_linear_transform : string
<<<<<<< HEAD
        Use label images with the centers of mass to a calculate linear 
        transform of type 'identity', 'rigid', 'similarity', or 'affine'.
=======
        Use label images with the centers of mass to a calculate linear
        transform of type 'rigid', 'similarity', or 'affine'.
>>>>>>> 29c7bf7e

    type_of_deformable_transform : string
        Only works with deformable-only transforms, specifically the family
        of antsRegistrationSyN*[so] or antsRegistrationSyN*[bo] transforms.
        See 'type_of_transform' in ants.registration.  Additionally, one can
        use a list to pass a more tailored deformably-only transform
        optimization using SyN or BSplineSyN transforms.  The order of
        parameters in the list would be 1) transform specification, i.e.
        "SyN" or "BSplineSyN", 2) gradient (real), 3) intensity metric (string),
        4) intensity metric parameter (real), 5) convergence iterations per level
        (tuple) 6) smoothing factors per level (tuple), 7) shrink factors per level
        (tuple).  An example would type_of_deformable_transform = ["SyN", 0.2, "CC",
        4, (100,50,10), (2,1,0), (4,2,1)].

    label_image_weighting : float or list of floats
        Relative weighting for the label images.

    output_prefix : string
        Define the output prefix for the filenames of the output transform
        files.

    random_seed : integer
        Definition for deformable registration.

    verbose : boolean
        Print progress to the screen.

    Returns
    -------
    Set of transforms definining the mapping to/from the fixed image domain
    to the moving image domain.

    Example
    -------
    >>> import ants
    >>>
    >>> r16 = ants.image_read(ants.get_ants_data('r16'))
    >>> r16_seg1 = ants.threshold_image(r16, "Kmeans", 3) - 1
    >>> r16_seg2 = ants.threshold_image(r16, "Kmeans", 5) - 1
    >>> r64 = ants.image_read(ants.get_ants_data('r64'))
    >>> r64_seg1 = ants.threshold_image(r64, "Kmeans", 3) - 1
    >>> r64_seg2 = ants.threshold_image(r64, "Kmeans", 5) - 1
    >>> reg = ants.label_image_registration([r16_seg1, r16_seg2],
                                            [r64_seg1, r64_seg2],
                                            fixed_intensity_images=r16,
                                            moving_intensity_images=r64,
                                            type_of_linear_transform='affine',
                                            type_of_deformable_transform='antsRegistrationSyNQuick[bo]',
                                            label_image_weighting=[1.0, 2.0],
                                            verbose=True)
    """

    # Perform validation check on the input

    if isinstance(fixed_label_images, ants.ANTsImage):
        fixed_label_images = [ants.image_clone(fixed_label_images)]
    if isinstance(moving_label_images, ants.ANTsImage):
        moving_label_images = [ants.image_clone(moving_label_images)]

    if len(fixed_label_images) != len(moving_label_images):
        raise ValueError("The number of fixed and moving label images do not match.")

    if fixed_intensity_images is not None or moving_intensity_images is not None:
        if isinstance(fixed_intensity_images, ants.ANTsImage):
            fixed_intensity_images = [ants.image_clone(fixed_intensity_images)]
        if isinstance(moving_intensity_images, ants.ANTsImage):
            moving_intensity_images = [ants.image_clone(moving_intensity_images)]
        if len(fixed_intensity_images) != len(moving_intensity_images):
            raise ValueError("The number of fixed and moving intensity images do not match.")

    label_image_weights = list()
    if isinstance(label_image_weighting, (int, float)):
        label_image_weights = [label_image_weighting] * len(fixed_label_images)
    else:
        label_image_weights = tuple(label_image_weighting)
        if len(fixed_label_images) != len(label_image_weights):
            raise ValueError("The length of label_image_weights must" +
                             "match the number of label image pairs.")

    image_dimension = fixed_label_images[0].dimension

    if output_prefix == "" or output_prefix is None or len(output_prefix) == 0:
        output_prefix = mktemp()

<<<<<<< HEAD
    allowable_linear_transforms = ['rigid', 'similarity', 'affine', 'identity']  
=======
    allowable_linear_transforms = ['rigid', 'similarity', 'affine']
>>>>>>> 29c7bf7e
    if not type_of_linear_transform in allowable_linear_transforms:
        raise ValueError("Unrecognized linear transform.")

    do_deformable = True
    if type_of_deformable_transform is None or len(type_of_deformable_transform) == 0:
       do_deformable = False

    common_label_ids = list()
    total_number_of_labels = 0
    for i in range(len(fixed_label_images)):
        fixed_label_geoms = ants.label_geometry_measures(fixed_label_images[i])
        fixed_label_ids = np.array(fixed_label_geoms['Label'])
        moving_label_geoms = ants.label_geometry_measures(moving_label_images[i])
        moving_label_ids = np.array(moving_label_geoms['Label'])
        common_label_ids.append(np.intersect1d(moving_label_ids, fixed_label_ids))
        total_number_of_labels += len(common_label_ids[i])
        if verbose:
            print("Common label ids for image pair ", str(i), ": ", common_label_ids[i])
        if len(common_label_ids[i]) == 0:
            raise ValueError("No common labels for image pair " + str(i))

<<<<<<< HEAD
    deformable_multivariate_extras = list()

=======
>>>>>>> 29c7bf7e
    if verbose:
        print("Total number of labels: " + str(total_number_of_labels))

    ##############################
    #
    #    Linear transform
    #
    ##############################

    linear_xfrm = None
    if type_of_linear_transform != 'identity':

        if verbose:
            print("\n\nComputing linear transform.\n")

        if total_number_of_labels < 3:
            raise ValueError("  Number of labels must be >= 3.")

        fixed_centers_of_mass = np.zeros((total_number_of_labels, image_dimension))
        moving_centers_of_mass = np.zeros((total_number_of_labels, image_dimension))
<<<<<<< HEAD
        
=======
        deformable_multivariate_extras = list()

>>>>>>> 29c7bf7e
        count = 0
        for i in range(len(common_label_ids)):
            for j in range(len(common_label_ids[i])):
                label = common_label_ids[i][j]
                if verbose:
                    print("  Finding centers of mass for image pair " + str(i) + ", label " + str(label))
                fixed_single_label_image = ants.threshold_image(fixed_label_images[i], label, label, 1, 0)
                fixed_centers_of_mass[count, :] = ants.get_center_of_mass(fixed_single_label_image)
                moving_single_label_image = ants.threshold_image(moving_label_images[i], label, label, 1, 0)
                moving_centers_of_mass[count, :] = ants.get_center_of_mass(moving_single_label_image)
                count += 1
                if do_deformable:
                    deformable_multivariate_extras.append(["MSQ", fixed_single_label_image,
                                                           moving_single_label_image,
                                                           label_image_weights[i], 0])

        linear_xfrm = ants.fit_transform_to_paired_points(moving_centers_of_mass,
                                                          fixed_centers_of_mass,
                                                          transform_type=type_of_linear_transform,
                                                          verbose=verbose)

        linear_xfrm_file = output_prefix + "0GenericAffine.mat"
        ants.write_transform(linear_xfrm, linear_xfrm_file)

    ##############################
    #
    #    Deformable transform
    #
    ##############################

    if do_deformable:

        if type_of_linear_transform == "identity":
            for i in range(len(common_label_ids)):
                for j in range(len(common_label_ids[i])):
                    label = common_label_ids[i][j]
                    fixed_single_label_image = ants.threshold_image(fixed_label_images[i], label, label, 1, 0)
                    moving_single_label_image = ants.threshold_image(moving_label_images[i], label, label, 1, 0)
                    deformable_multivariate_extras.append(["MSQ", fixed_single_label_image, 
                                                        moving_single_label_image, 
                                                        label_image_weights[i], 0])

        if verbose:
            print("\n\nComputing deformable transform using images.\n")

        intensity_metric = "CC"
        intensity_metric_parameter = 2
        syn_shrink_factors = "8x4x2x1"
        syn_smoothing_sigmas = "3x2x1x0vox"
        syn_convergence = "[100x70x50x20,1e-6,10]"
        spline_distance = 26
        gradient_step = 0.1
        syn_transform = "SyN"

        syn_stage = list()

        if isinstance(type_of_deformable_transform, list):

            if (len(type_of_deformable_transform) != 7 or
                not isinstance(type_of_deformable_transform[0], str) or
                not isinstance(type_of_deformable_transform[1], float) or
                not isinstance(type_of_deformable_transform[2], str) or
                not isinstance(type_of_deformable_transform[3], int) or
                not isinstance(type_of_deformable_transform[4], tuple) or
                not isinstance(type_of_deformable_transform[5], tuple) or
                not isinstance(type_of_deformable_transform[6], tuple)):
                raise ValueError("Incorrect specification for type_of_deformable_transform.  See help menu.")

            syn_transform = type_of_deformable_transform[0]
            gradient_step = type_of_deformable_transform[1]
            intensity_metric = type_of_deformable_transform[2]
            intensity_metric_parameter = type_of_deformable_transform[3]

            t = type_of_deformable_transform[4]
            tstr = ''.join(map(lambda x: str(x) + 'x', t[:len(t)-1])) + str(t[len(t)-1])
            syn_convergence = "[" + tstr + ",1e-6,10]"

            t = type_of_deformable_transform[5]
            tstr = ''.join(map(lambda x: str(x) + 'x', t[:len(t)-1])) + str(t[len(t)-1])
            syn_smoothing_sigmas = tstr + "vox"

            t = type_of_deformable_transform[6]
            syn_shrink_factors = ''.join(map(lambda x: str(x) + 'x', t[:len(t)-1])) + str(t[len(t)-1])

        else:

            do_quick = False
            if "Quick" in type_of_deformable_transform:
                do_quick = True
            elif "Repro" in type_of_deformable_transform:
                random_seed = str(1)

            if "[" in type_of_deformable_transform and "]" in type_of_deformable_transform:
                subtype_of_deformable_transform = type_of_deformable_transform.split("[")[1].split("]")[0]
                if not ('bo' in subtype_of_deformable_transform or 'so' in subtype_of_deformable_transform):
                    raise ValueError("Only 'so' or 'bo' transforms are available.")
                else:
                    if 'bo' in subtype_of_deformable_transform:
                        syn_transform = "BSplineSyN"
                if "," in subtype_of_deformable_transform:
                    subtype_of_deformable_transform_args = subtype_of_deformable_transform.split(",")
                    subtype_of_deformable_transform = subtype_of_deformable_transform_args[0]
                    intensity_metric_parameter = subtype_of_deformable_transform_args[1]
                    if len(subtype_of_deformable_transform_args) > 2:
                        spline_distance = subtype_of_deformable_transform_args[2]

            if do_quick:
                intensity_metric = "MI"
                if intensity_metric_parameter is None:
                    intensity_metric_parameter = 32
                syn_convergence = "[100x70x50x0,1e-6,10]"

        if fixed_intensity_images is not None and len(fixed_intensity_images) > 0:
            for i in range(len(fixed_intensity_images)):
                syn_stage.append("--metric")
                metric_string = "%s[%s,%s,%s,%s]" % (
                    intensity_metric,
                    get_pointer_string(fixed_intensity_images[i]),
                    get_pointer_string(moving_intensity_images[i]),
                    1.0, intensity_metric_parameter)
                syn_stage.append(metric_string)

        for kk in range(len(deformable_multivariate_extras)):
            syn_stage.append("--metric")
            metricString = "%s[%s,%s,%s,%s]" % (
                "MSQ",
                get_pointer_string(deformable_multivariate_extras[kk][1]),
                get_pointer_string(deformable_multivariate_extras[kk][2]),
                deformable_multivariate_extras[kk][3], 0.0)
            syn_stage.append(metricString)

        syn_stage.append("--convergence")
        syn_stage.append(syn_convergence)
        syn_stage.append("--shrink-factors")
        syn_stage.append(syn_shrink_factors)
        syn_stage.append("--smoothing-sigmas")
        syn_stage.append(syn_smoothing_sigmas)

        if syn_transform == "SyN":
            syn_stage.insert(0, "SyN[" + str(gradient_step) + ",3,0]")
        else:
            syn_stage.insert(0, "BSplineSyN[" + str(gradient_step) + "," + str(spline_distance) + ",0,3]")
        syn_stage.insert(0, "--transform")

        args = None
        if linear_xfrm is None:
          args = ["-d", str(image_dimension),
                  "-o", output_prefix]
        else:
          args = ["-d", str(image_dimension),
                  "-r", linear_xfrm_file,
                  "-o", output_prefix]
        args.append(syn_stage)

        fixed_mask_string = 'NA'
        if fixed_mask is not None:
            fixed_mask_binary = fixed_mask != 0
            fixed_mask_string = get_pointer_string(fixed_mask_binary)

        moving_mask_string = 'NA'
        if moving_mask is not None:
            moving_mask_binary = moving_mask != 0
            moving_mask_string = get_pointer_string(moving_mask_binary)

        mask_option = "[%s,%s]" % (fixed_mask_string, moving_mask_string)

        args.append("-x")
        args.append(mask_option)

        args = list(itertools.chain.from_iterable(
                    itertools.repeat(x, 1)
                    if isinstance(x, str)
                    else x for x in args))

        args.append("--float")
        args.append("1")

        if random_seed is not None:
            args.append("--random-seed")
            args.append(random_seed)

        if verbose:
            args.append("-v")
            args.append("1")

        processed_args = process_arguments(args)
        if verbose:
            print("antsRegistration " + ' '.join(processed_args))

        libfn = get_lib_fn("antsRegistration")
        deformable_registration_exit_error = libfn(processed_args)

        if deformable_registration_exit_error != 0:
            raise RuntimeError(f"Registration failed with error code {deformable_registration_exit_error}")

    all_xfrms = sorted(set(glob.glob(output_prefix + "*" + "[0-9]*")))

    find_inverse_warps = np.where([re.search("[0-9]InverseWarp.nii.gz", ff) for ff in all_xfrms])[0]
    find_forward_warps = np.where([re.search("[0-9]Warp.nii.gz", ff) for ff in all_xfrms])[0]
    
    fwdtransforms = []
    invtransforms = []
    if linear_xfrm is not None:
        if len(find_inverse_warps) > 0:
            fwdtransforms = [all_xfrms[find_forward_warps[0]], linear_xfrm_file]
            invtransforms = [linear_xfrm_file, all_xfrms[find_inverse_warps[0]]]
        else:
            fwdtransforms = [linear_xfrm_file]
            invtransforms = [linear_xfrm_file]                     
    else:
        if len(find_inverse_warps) > 0:
            fwdtransforms = [all_xfrms[find_forward_warps[0]]]
            invtransforms = [all_xfrms[find_inverse_warps[0]]]

    if verbose:
        print("\n\nResulting transforms")
        print("  fwdtransforms: ", fwdtransforms)
        print("  invtransforms: ", invtransforms)

    return {
        "fwdtransforms": fwdtransforms,
        "invtransforms": invtransforms,
    }

<|MERGE_RESOLUTION|>--- conflicted
+++ resolved
@@ -1621,13 +1621,8 @@
         of the moving image.
 
     type_of_linear_transform : string
-<<<<<<< HEAD
         Use label images with the centers of mass to a calculate linear 
         transform of type 'identity', 'rigid', 'similarity', or 'affine'.
-=======
-        Use label images with the centers of mass to a calculate linear
-        transform of type 'rigid', 'similarity', or 'affine'.
->>>>>>> 29c7bf7e
 
     type_of_deformable_transform : string
         Only works with deformable-only transforms, specifically the family
@@ -1712,11 +1707,7 @@
     if output_prefix == "" or output_prefix is None or len(output_prefix) == 0:
         output_prefix = mktemp()
 
-<<<<<<< HEAD
     allowable_linear_transforms = ['rigid', 'similarity', 'affine', 'identity']  
-=======
-    allowable_linear_transforms = ['rigid', 'similarity', 'affine']
->>>>>>> 29c7bf7e
     if not type_of_linear_transform in allowable_linear_transforms:
         raise ValueError("Unrecognized linear transform.")
 
@@ -1738,11 +1729,8 @@
         if len(common_label_ids[i]) == 0:
             raise ValueError("No common labels for image pair " + str(i))
 
-<<<<<<< HEAD
     deformable_multivariate_extras = list()
 
-=======
->>>>>>> 29c7bf7e
     if verbose:
         print("Total number of labels: " + str(total_number_of_labels))
 
@@ -1763,12 +1751,6 @@
 
         fixed_centers_of_mass = np.zeros((total_number_of_labels, image_dimension))
         moving_centers_of_mass = np.zeros((total_number_of_labels, image_dimension))
-<<<<<<< HEAD
-        
-=======
-        deformable_multivariate_extras = list()
-
->>>>>>> 29c7bf7e
         count = 0
         for i in range(len(common_label_ids)):
             for j in range(len(common_label_ids[i])):
