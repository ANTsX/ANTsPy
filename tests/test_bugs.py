"""
Test that any previously reported bugs are fixed

nptest.assert_allclose
self.assertEqual
self.assertTrue

"""

import os
import unittest
from common import run_tests

import ants

import numpy as np
import numpy.testing as nptest


class Test_bugs(unittest.TestCase):
    """
    Test ants.ANTsImage class
    """
    def setUp(self):
        pass

    def tearDown(self):
        pass

    def test_resample_returns_NaNs(self):
        """
        Test that resampling an image doesnt cause the resampled
        image to have NaNs - previously caused by resampling an
        image of type DOUBLE
        """
        img2d = ants.image_read(ants.get_ants_data('r16'))
        img2dr = ants.resample_image(img2d, (2,2), 0, 0)

        self.assertTrue(np.sum(np.isnan(img2dr.numpy())) == 0)

        img3d = ants.image_read(ants.get_ants_data('mni'))
        img3dr = ants.resample_image(img3d, (2,2,2), 0, 0)

        self.assertTrue(np.sum(np.isnan(img3dr.numpy())) == 0)

    def test_compose_multi_type_transforms(self):
        image = ants.image_read(ants.get_ants_data("r16"))

        linear_transform = ants.create_ants_transform(transform_type=
            "AffineTransform", precision='float', dimension=image.dimension)

        displacement_field = ants.simulate_displacement_field(image,
            field_type="bspline", number_of_random_points=1000,
            sd_noise=10.0, enforce_stationary_boundary=True,
            number_of_fitting_levels=4, mesh_size=1,
            sd_smoothing=4.0)
        displacement_field_xfrm = ants.transform_from_displacement_field(displacement_field)

        xfrm = ants.compose_ants_transforms([linear_transform, displacement_field_xfrm])
        xfrm = ants.compose_ants_transforms([linear_transform, linear_transform])
        xfrm = ants.compose_ants_transforms([displacement_field_xfrm, linear_transform])

    def test_bspline_image_with_2d_weights(self):
        # see https://github.com/ANTsX/ANTsPy/issues/655
        import ants
        import numpy as np

        output_size = (256, 256)
        bspline_epsilon = 1e-4
        number_of_fitting_levels = 4

        image = ants.image_read(ants.get_ants_data("r16"))
        image = ants.resample_image(image, (100, 100), use_voxels=True)

        indices = np.meshgrid(list(range(image.shape[0])), 
                                list(range(image.shape[1])))
        indices_array = np.stack((indices[1].flatten(), 
                                indices[0].flatten()), axis=0)

        image_parametric_values = indices_array.transpose()

        weight_array = np.ones(image.shape)
        parametric_values = image_parametric_values
        scattered_data = np.atleast_2d(image.numpy().flatten()).transpose()
        weight_values = np.atleast_2d(weight_array.flatten()).transpose()

        min_parametric_values = np.min(parametric_values, axis=0)
        max_parametric_values = np.max(parametric_values, axis=0)

        spacing = np.zeros((2,))
        for d in range(2):
            spacing[d] = (max_parametric_values[d] - min_parametric_values[d]) / (output_size[d] - 1) + bspline_epsilon

        bspline_image = ants.fit_bspline_object_to_scattered_data(scattered_data, parametric_values, 
                                                                parametric_domain_origin=min_parametric_values - bspline_epsilon,
                                                                parametric_domain_spacing=spacing,
                                                                parametric_domain_size=output_size,
                                                                data_weights=weight_values,
                                                                number_of_fitting_levels=number_of_fitting_levels,
                                                                mesh_size=1)

<<<<<<< HEAD
    def test_scalar_rgb_missing(self):
        import ants
        img = ants.image_read(ants.get_data('r16'))
        with self.assertRaises(Exception):
            img_color = ants.scalar_to_rgb(img, cmap='jet')
=======
    def test_bspline_zeros(self):
        import ants
        import numpy as np
        x = np.linspace(-4, 4, num=100) + np.random.uniform(-0.1, 0.1, 100)
        u = np.linspace(0, 1.0, num=len(x))
        scattered_data = np.expand_dims(u, axis=-1)
        parametric_data = np.expand_dims(u, axis=-1)
        spacing = 1/(len(x)-1) * 1.0
        bspline_curve = ants.fit_bspline_object_to_scattered_data(
                scattered_data, parametric_data,
                parametric_domain_origin=[0.0], parametric_domain_spacing=[spacing],
                parametric_domain_size=[len(x)], is_parametric_dimension_closed=None,
                number_of_fitting_levels=5, mesh_size=1)

        # Erroneously returns all zeros.
        self.assertNotEqual(bspline_curve.sum(), 0)

>>>>>>> b8026557

if __name__ == '__main__':
    run_tests()<|MERGE_RESOLUTION|>--- conflicted
+++ resolved
@@ -99,13 +99,13 @@
                                                                 number_of_fitting_levels=number_of_fitting_levels,
                                                                 mesh_size=1)
 
-<<<<<<< HEAD
+
     def test_scalar_rgb_missing(self):
         import ants
         img = ants.image_read(ants.get_data('r16'))
         with self.assertRaises(Exception):
             img_color = ants.scalar_to_rgb(img, cmap='jet')
-=======
+
     def test_bspline_zeros(self):
         import ants
         import numpy as np
@@ -123,7 +123,6 @@
         # Erroneously returns all zeros.
         self.assertNotEqual(bspline_curve.sum(), 0)
 
->>>>>>> b8026557
 
 if __name__ == '__main__':
     run_tests()